--- conflicted
+++ resolved
@@ -702,8 +702,6 @@
         return ()
     return ()
 
-<<<<<<< HEAD
-
 sendClientEvent :: WS.WebSocket -> ClientMessage -> IO ()
 sendClientEvent conn msg = do
     {-
@@ -873,14 +871,13 @@
     nullFrame <- makeStableName undefined
     initialStateName <- makeStableName $! Connecting
     go t0 nullFrame initialStateName True
-=======
+
 isUniversallyConstant :: (a -> s -> s) -> s -> IO Bool
 isUniversallyConstant f old = falseOr $ do
     oldName <- makeStableName old
     genName <- makeStableName $! (f undefined old)
     return (genName == oldName)
   where falseOr x = x `catch` \(e :: SomeException) -> return False
->>>>>>> 90d16810
 
 run :: s -> (Double -> s -> s) -> (Event -> s -> s) -> (s -> Picture) -> IO ()
 run initial stepHandler eventHandler drawHandler = do
