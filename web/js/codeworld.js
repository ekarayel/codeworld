/*
 * Copyright 2016 The CodeWorld Authors. All rights reserved.
 *
 * Licensed under the Apache License, Version 2.0 (the "License");
 * you may not use this file except in compliance with the License.
 * You may obtain a copy of the License at
 *
 *     http://www.apache.org/licenses/LICENSE-2.0
 *
 * Unless required by applicable law or agreed to in writing, software
 * distributed under the License is distributed on an "AS IS" BASIS,
 * WITHOUT WARRANTIES OR CONDITIONS OF ANY KIND, either express or implied.
 * See the License for the specific language governing permissions and
 * limitations under the License.
 */

/*
 * Initializes the programming environment.  This is called after the
 * entire document body and other JavaScript has loaded.
 */
function init() {
    allProjectNames = [];
    openProjectName = null;

    if (window.location.pathname == '/haskell') {
        window.buildMode = 'haskell'
    } else {
        window.buildMode = 'codeworld';
    }

    var editor = document.getElementById('editor');

    codeworldKeywords = {};

    window.codeworldEditor = CodeMirror.fromTextArea(editor, {
        mode: {
            name: 'codeworld',
            overrideKeywords: codeworldKeywords
        },
        lineNumbers: true,
        autofocus: true,
        matchBrackets: true,
        styleActiveLine: true,
        showTrailingSpace: true,
        indentWithTabs: false,
        autoClearEmptyLines: true,
        rulers: [{
            column: 80,
            color: "#bbb",
            lineStyle: "dashed"
        }],
        extraKeys: {
            "Ctrl-Space": "autocomplete",
            "Shift-Space": "autocomplete",
            "Tab": "indentMore",
            "Shift-Tab": "indentLess",
            "Ctrl-Enter": compile
        }
    });

    CodeMirror.commands.save = function(cm) {
        saveProject();
    }
    document.onkeydown = function(e) {
        if (e.ctrlKey && e.keyCode === 83) {
            saveProject();
            return false;
        }
    };

    window.codeworldEditor.on('changes', window.updateUI);

    registerStandardHints(function(){setMode(true);});

    updateUI();

    window.onbeforeunload = function(event) {
        if (!isEditorClean()) {
            var msg = 'There are unsaved changes to your project. ' + 'If you continue, they will be lost!';
            if (event) event.returnValue = msg;
            return msg;
        }
    }

    var hash = location.hash.slice(1);
    if (hash.length > 0) {
        if (hash.slice(-2) == '==') {
            hash = hash.slice(0, -2);
        }
        sendHttp('GET', 'loadSource?hash=' + hash + '&mode=' + window.buildMode, null, function(request) {
            if (request.status == 200) {
                setCode(request.responseText, null, null, true);
            }
        });
    } else {
        setCode('');
    }
}

function setMode(force) {
    if (window.buildMode == 'haskell') {
        if (force || window.codeworldEditor.getMode().name == 'codeworld') {
            window.codeworldEditor.setOption('mode', 'haskell');
        }
    } else {
        if (force || window.codeworldEditor.getMode().name != 'codeworld') {
            window.codeworldEditor.setOption(
                'mode', {
                    name: 'codeworld',
                    overrideKeywords: codeworldKeywords
                });
        }
    }
}

function getCurrentProject() {
  var doc = window.codeworldEditor.getDoc();
  return {
      'name': window.openProjectName || 'Untitled',
      'source': doc.getValue(),
      'history': doc.getHistory()
  };
}

/*
 * Updates all UI components to reflect the current state.  The general pattern
 * is to modify the state stored in variables and such, and then call updateUI
 * to get the visual presentation to match.
 */
function updateUI() {
    var isSignedIn = signedIn();
    if (isSignedIn) {
        if (document.getElementById('signout').style.display == 'none') {
            document.getElementById('signin').style.display = 'none';
            document.getElementById('signout').style.display = '';
            document.getElementById('navButton').style.display = '';
            window.mainLayout.show('west');
            window.mainLayout.open('west');
        }

        if (window.openProjectName) {
            document.getElementById('saveButton').style.display = '';
            document.getElementById('deleteButton').style.display = '';
        } else {
            document.getElementById('saveButton').style.display = 'none';
            document.getElementById('deleteButton').style.display = 'none';
        }
    } else {
        if (document.getElementById('signout').style.display == '') {
            document.getElementById('signin').style.display = '';
            document.getElementById('signout').style.display = 'none';
            document.getElementById('saveButton').style.display = 'none';
            window.mainLayout.hide('west');
        }
        document.getElementById('navButton').style.display = 'none';
        document.getElementById('deleteButton').style.display = 'none';
    }

    var projects = document.getElementById('nav_mine');
    var newProject = document.getElementById('newButton');

    while (projects.lastChild && projects.lastChild != newProject) {
        projects.removeChild(projects.lastChild);
    }

    allProjectNames.sort(function(a, b) {
        return a.localeCompare(b);
    });

    allProjectNames.forEach(function(projectName) {
        var active = projectName == openProjectName;
        if (!isSignedIn && !active) {
            return;
        }

        var title = projectName;
        if (active && !isEditorClean()) {
            title = "* " + title;
        }

        var encodedName = title.replace('&', '&amp;')
            .replace('<', '&lt;')
            .replace('>', '&gt;');

        var template = document.getElementById('projectTemplate').innerHTML;
        template = template.replace('{{label}}', encodedName);
        template = template.replace(/{{ifactive ([^}]*)}}/, active ? "$1" : "");

        var span = document.createElement('span');
        span.innerHTML = template;
        var elem = span.getElementsByTagName('a')[0];
        elem.onclick = function() {
            loadProject(projectName);
        };

        projects.appendChild(span.removeChild(elem));
    });

    var title;
    if (window.openProjectName) {
        title = window.openProjectName;
    } else {
        title = "(new)";
    }

    if (!isEditorClean()) {
        title = "* " + title;
    }

    document.title = title + " - CodeWorld"
}

function help(doc) {
    if (!doc) doc = window.buildMode;
    var url = 'doc.html?help/' + doc + '.md';
    sweetAlert({
        title: '',
        text: '<iframe id="doc" style="width: 100%; height: 100%" class="dropbox" src="' + url + '"></iframe>',
        html: true,
        customClass: 'helpdoc',
        allowEscapeKey: true,
        allowOutsideClick: true,
        showConfirmButton: false,
    });
}

function isEditorClean() {
    var doc = window.codeworldEditor.getDoc();

    if (window.savedGeneration == null) return doc.getValue() == '';
    else return doc.isClean(window.savedGeneration);
}

function setCode(code, history, name, autostart) {
    openProjectName = name;

    var doc = codeworldEditor.getDoc();
    doc.setValue(code);
    savedGeneration = doc.changeGeneration(true);

    if (history) {
        doc.setHistory(history);
    } else {
        doc.clearHistory();
    }

    codeworldEditor.focus();

    if (autostart) {
        compile();
    } else {
        stop();
    }
}

function loadSample(code) {
    if (isEditorClean()) sweetAlert.close();
    warnIfUnsaved(function() {
        setCode(code);
    });
}

function newProject() {
    warnIfUnsaved(function() {
        setCode('');
    });
}

function loadProject(name) {
  function successFunc(project){
    setCode(project.source, project.history, name);
  }
  loadProject_(name, window.buildMode, successFunc);
}

function share() {
<<<<<<< HEAD
    var runner = document.getElementById('runner');
    if (runner.contentWindow.location.href == 'about:blank') {
        sweetAlert('Oops!', 'You must run your program before sharing it.', 'error');
    } else {
        var url = window.location.href;

        // Strip trailing equal-signs, since some social sites mangle them.
        url = url.replace(/=*$/, '');

        sweetAlert({
            html: true,
            title: '<i class="mdi mdi-72px mdi-share"></i>&nbsp; Share',
            text: 'Copy and share this link with others!',
            type: 'input',
            inputValue: url,
            confirmButtonText: 'Done',
            animation: 'slide-from-bottom'
        });
    }
=======
    var url = window.location.href;

    // Strip trailing equal-signs, since some social sites mangle them.
    url = url.replace(/=*$/, '');

    sweetAlert({
        html: true,
        title: '<i class="mdi mdi-72px mdi-share"></i>&nbsp; Share',
        text: 'Copy and share this link with others!',
        type: 'input',
        inputValue: url,
        confirmButtonText: 'Done',
        animation: 'slide-from-bottom'
    });
>>>>>>> b294418b
}

function stop() {
    run('', '', false);
}

function run(hash, msg, error) {
    if (hash) {
        window.location.hash = '#' + hash;
        document.getElementById('shareButton').style.display = '';
    } else {
        window.location.hash = '';
        document.getElementById('shareButton').style.display = 'none';
    }

    var runner = document.getElementById('runner');
    if (hash || msg) {
        if (hash && !error) {
            var loc = 'run.html?hash=' + hash + '&mode=' + window.buildMode;
            runner.contentWindow.location.replace(loc);
            document.getElementById('runner').style.display = '';
            document.getElementById('runner').contentWindow.focus();
        } else {
            runner.contentWindow.location.replace('about:blank');
            document.getElementById('runner').style.display = 'none';
        }
        window.mainLayout.show('east');
        window.mainLayout.open('east');
    } else {
        window.mainLayout.hide('east');
    }

    var message = document.getElementById('message');
    message.innerHTML = '';
    addToMessage(msg);

    if (error) {
        message.classList.add('error');
    } else {
        message.classList.remove('error');
    }

    updateUI();
}

function goto(line, col) {
    codeworldEditor.getDoc().setCursor(line - 1, col - 1);
    codeworldEditor.scrollIntoView(null, 100);
    codeworldEditor.focus();
}

function usingHaskellPrelude() {
    var src = window.codeworldEditor.getValue();
    return /HaskellPrelude/.test(src);
}

function compile() {
    run('', 'Building...', false);

    var src = window.codeworldEditor.getValue();
    var data = new FormData();
    data.append('source', src);
    data.append('mode', window.buildMode);

    sendHttp('POST', 'compile', data, function(request) {
        var hash = request.responseText;
        var success = request.status == 200;

        var data = new FormData();
        data.append('hash', hash);
        data.append('mode', window.buildMode);

        sendHttp('POST', 'runMsg', data, function(request) {
            var msg = '';
            if (request.status == 200) {
                msg = request.responseText;
            } else if (request.status == 404) {
                msg = "Sorry!  Your program couldn't be run right now.  Please try again.";
            }

            if (success) {
                run(hash, 'Running...\n\n' + msg, false);
            } else {
                run(hash, msg, true);
            }
        });
    });
}

function signinCallback(result) {
    discoverProjects();
    updateUI();
}

function discoverProjects(){
  discoverProjects_(window.buildMode);
}

function saveProjectBase(projectName) {

    function successFunc() {
            window.openProjectName = projectName;
            var doc = window.codeworldEditor.getDoc();
            window.savedGeneration = doc.changeGeneration(true);
            updateUI();

            if (allProjectNames.indexOf(projectName) == -1) {
                discoverProjects();
            }
    }

    saveProjectBase_(projectName, window.buildMode, successFunc);
}

function deleteProject()
{
  function successFunc(){
    savedGeneration = codeworldEditor.getDoc().changeGeneration(true);
    setCode('');
  }
  deleteProject_(window.buildMode, successFunc);
}<|MERGE_RESOLUTION|>--- conflicted
+++ resolved
@@ -274,27 +274,6 @@
 }
 
 function share() {
-<<<<<<< HEAD
-    var runner = document.getElementById('runner');
-    if (runner.contentWindow.location.href == 'about:blank') {
-        sweetAlert('Oops!', 'You must run your program before sharing it.', 'error');
-    } else {
-        var url = window.location.href;
-
-        // Strip trailing equal-signs, since some social sites mangle them.
-        url = url.replace(/=*$/, '');
-
-        sweetAlert({
-            html: true,
-            title: '<i class="mdi mdi-72px mdi-share"></i>&nbsp; Share',
-            text: 'Copy and share this link with others!',
-            type: 'input',
-            inputValue: url,
-            confirmButtonText: 'Done',
-            animation: 'slide-from-bottom'
-        });
-    }
-=======
     var url = window.location.href;
 
     // Strip trailing equal-signs, since some social sites mangle them.
@@ -309,7 +288,6 @@
         confirmButtonText: 'Done',
         animation: 'slide-from-bottom'
     });
->>>>>>> b294418b
 }
 
 function stop() {
